get_insn_list = $(shell grep ^DECLARE_INSN $(1) | sed 's/DECLARE_INSN(\(.*\),.*,.*)/\1/')
get_opcode = $(shell grep ^DECLARE_INSN.*\\\<$(2)\\\> $(1) | sed 's/DECLARE_INSN(.*,\(.*\),.*)/\1/')

riscv_subproject_deps = \
	softfloat \

riscv_install_prog_srcs = \

riscv_hdrs = \
	common.h \
	decode.h \
	devices.h \
	disasm.h \
	mmu.h \
	processor.h \
	sim.h \
	trap.h \
	encoding.h \
	cachesim.h \
	memtracer.h \
	tracer.h \
	extension.h \
	rocc.h \
	insn_template.h \
	mulhi.h \
	debug_module.h \
	remote_bitbang.h \
	jtag_dtm.h \

riscv_precompiled_hdrs = \
	insn_template.h \

riscv_srcs = \
	processor.cc \
	execute.cc \
	sim.cc \
	interactive.cc \
	trap.cc \
	cachesim.cc \
	mmu.cc \
	disasm.cc \
	extension.cc \
	extensions.cc \
	rocc.cc \
	regnames.cc \
	devices.cc \
	rom.cc \
<<<<<<< HEAD
	rtc.cc \
=======
	clint.cc \
	gdbserver.cc \
>>>>>>> d6fce459
	debug_module.cc \
	remote_bitbang.cc \
	jtag_dtm.cc \
	$(riscv_gen_srcs) \

riscv_test_srcs =

riscv_gen_hdrs = \
	icache.h \
	insn_list.h \

riscv_insn_list = \
	add \
	addi \
	addiw \
	addw \
	amoadd_d \
	amoadd_w \
	amoand_d \
	amoand_w \
	amomax_d \
	amomaxu_d \
	amomaxu_w \
	amomax_w \
	amomin_d \
	amominu_d \
	amominu_w \
	amomin_w \
	amoor_d \
	amoor_w \
	amoswap_d \
	amoswap_w \
	amoxor_d \
	amoxor_w \
	and \
	andi \
	auipc \
	beq \
	bge \
	bgeu \
	blt \
	bltu \
	bne \
	c_add \
	c_addi4spn \
	c_addi \
	c_addw \
	c_and \
	c_andi \
	c_beqz \
	c_bnez \
	c_ebreak \
	c_fld \
	c_fldsp \
	c_flw \
	c_flwsp \
	c_fsd \
	c_fsdsp \
	c_fsw \
	c_fswsp \
	c_jal \
	c_jalr \
	c_j \
	c_jr \
	c_li \
	c_lui \
	c_lw \
	c_lwsp \
	c_mv \
	c_or \
	c_slli \
	c_srai \
	c_srli \
	c_sub \
	c_subw \
	c_xor \
	csrrc \
	csrrci \
	csrrs \
	csrrsi \
	csrrw \
	csrrwi \
	c_sw \
	c_swsp \
	div \
	divu \
	divuw \
	divw \
	dret \
	ebreak \
	ecall \
	fadd_d \
	fadd_s \
	fclass_d \
	fclass_s \
	fcvt_d_l \
	fcvt_d_lu \
	fcvt_d_s \
	fcvt_d_w \
	fcvt_d_wu \
	fcvt_l_d \
	fcvt_l_s \
	fcvt_lu_d \
	fcvt_lu_s \
	fcvt_s_d \
	fcvt_s_l \
	fcvt_s_lu \
	fcvt_s_w \
	fcvt_s_wu \
	fcvt_w_d \
	fcvt_w_s \
	fcvt_wu_d \
	fcvt_wu_s \
	fdiv_d \
	fdiv_s \
	fence \
	fence_i \
	feq_d \
	feq_s \
	fld \
	fle_d \
	fle_s \
	flt_d \
	flt_s \
	flw \
	fmadd_d \
	fmadd_s \
	fmax_d \
	fmax_s \
	fmin_d \
	fmin_s \
	fmsub_d \
	fmsub_s \
	fmul_d \
	fmul_s \
	fmv_d_x \
	fmv_s_x \
	fmv_x_d \
	fmv_x_s \
	fnmadd_d \
	fnmadd_s \
	fnmsub_d \
	fnmsub_s \
	fsd \
	fsgnj_d \
	fsgnjn_d \
	fsgnjn_s \
	fsgnj_s \
	fsgnjx_d \
	fsgnjx_s \
	fsqrt_d \
	fsqrt_s \
	fsub_d \
	fsub_s \
	fsw \
	jal \
	jalr \
	lb \
	lbu \
	ld \
	lh \
	lhu \
	lr_d \
	lr_w \
	lui \
	lw \
	lwu \
	mret \
	mul \
	mulh \
	mulhsu \
	mulhu \
	mulw \
	or \
	ori \
	rem \
	remu \
	remuw \
	remw \
	sb \
	sc_d \
	sc_w \
	sd \
	sfence_vma \
	sh \
	sll \
	slli \
	slliw \
	sllw \
	slt \
	slti \
	sltiu \
	sltu \
	sra \
	srai \
	sraiw \
	sraw \
	sret \
	srl \
	srli \
	srliw \
	srlw \
	sub \
	subw \
	sw \
	wfi \
	xor \
	xori \

riscv_gen_srcs = \
	$(addsuffix .cc,$(riscv_insn_list))

icache_entries := `grep "ICACHE_ENTRIES =" $(src_dir)/riscv/mmu.h | sed 's/.* = \(.*\);/\1/'`

icache.h: mmu.h
	$(src_dir)/riscv/gen_icache $(icache_entries) > $@.tmp
	mv $@.tmp $@

insn_list.h: $(src_dir)/riscv/riscv.mk.in
	for insn in $(foreach insn,$(riscv_insn_list),$(subst .,_,$(insn))) ; do \
		printf 'DEFINE_INSN(%s)\n' "$${insn}" ; \
	done > $@.tmp
	mv $@.tmp $@

$(riscv_gen_srcs): %.cc: insns/%.h insn_template.cc
	sed 's/NAME/$(subst .cc,,$@)/' $(src_dir)/riscv/insn_template.cc | sed 's/OPCODE/$(call get_opcode,$(src_dir)/riscv/encoding.h,$(subst .cc,,$@))/' > $@

riscv_junk = \
	$(riscv_gen_srcs) \<|MERGE_RESOLUTION|>--- conflicted
+++ resolved
@@ -45,12 +45,9 @@
 	regnames.cc \
 	devices.cc \
 	rom.cc \
-<<<<<<< HEAD
 	rtc.cc \
-=======
 	clint.cc \
 	gdbserver.cc \
->>>>>>> d6fce459
 	debug_module.cc \
 	remote_bitbang.cc \
 	jtag_dtm.cc \
